--- conflicted
+++ resolved
@@ -546,11 +546,7 @@
     }
 
     @Test
-<<<<<<< HEAD
-    public void testIssue615KeySet() throws TransactionException {
-=======
     public void testIssue615keySet() throws TransactionException {
->>>>>>> 4cbce98f
         Config config = new Config();
         final TestHazelcastInstanceFactory factory = createHazelcastInstanceFactory(2);
         final HazelcastInstance h1 = factory.newHazelcastInstance(config);
@@ -596,23 +592,13 @@
                 throw new RuntimeException( e );
             }
         }
-<<<<<<< HEAD
         assertEquals(2, map2.keySet().size());
-=======
-
-        assertEquals(2, map2.keySet().size());
-
->>>>>>> 4cbce98f
         h1.getLifecycleService().shutdown();
         h2.getLifecycleService().shutdown();
     }
 
     @Test
-<<<<<<< HEAD
-    public void testIssue615KeySetWithPredicate() throws TransactionException {
-=======
     public void testIssue615keySetWithPredicate() throws TransactionException {
->>>>>>> 4cbce98f
         Config config = new Config();
         final TestHazelcastInstanceFactory factory = createHazelcastInstanceFactory(2);
         final HazelcastInstance h1 = factory.newHazelcastInstance(config);
@@ -672,11 +658,7 @@
     }
 
     @Test
-<<<<<<< HEAD
-    public void testIssue615Values() throws TransactionException {
-=======
     public void testIssue615values() throws TransactionException {
->>>>>>> 4cbce98f
         Config config = new Config();
         final TestHazelcastInstanceFactory factory = createHazelcastInstanceFactory(2);
         final HazelcastInstance h1 = factory.newHazelcastInstance(config);
@@ -721,7 +703,6 @@
         boolean b = h1.executeTransaction(options, new TransactionalTask<Boolean>() {
             public Boolean execute(TransactionalTaskContext context) throws TransactionException {
                 final TransactionalMap<Object, Object> txMap = context.getMap("default");
-<<<<<<< HEAD
                 assertEquals(0, txMap.values( new SqlPredicate("age <= 10")).size() );
                 txMap.put(2, emp2);
                 Collection coll =  txMap.values( new SqlPredicate("age <= 10"));
@@ -749,56 +730,5 @@
         h1.getLifecycleService().shutdown();
         h2.getLifecycleService().shutdown();
     }
-=======
-
-
-                assertEquals(0, txMap.values( new SqlPredicate("age <= 10")).size() );
-
-                txMap.put(2, emp2);
-
-
-                Collection coll =  txMap.values( new SqlPredicate("age <= 10"));
-
-                Iterator<Object> iterator = coll.iterator();
-
-                while ( iterator.hasNext() )
-                {
-                    final SampleObjects.Employee e = (SampleObjects.Employee)iterator.next();
-
-                    assertEquals( emp2,e );
-                }
-
-                coll =  txMap.values( new SqlPredicate("age > 30 "));
-
-                iterator = coll.iterator();
-
-                while ( iterator.hasNext() )
-                {
-                    final SampleObjects.Employee e = (SampleObjects.Employee)iterator.next();
-
-                    assertEquals( emp1,e );
-                }
-
-                txMap.remove(2);
-
-                coll =  txMap.values( new SqlPredicate("age <= 10 "));
-
-                assertEquals(0,coll.size());
-
-                return true;
-            }
-        });
-
-        assertEquals(0, map2.values( new SqlPredicate("age <= 10")).size() );
-        assertEquals(1, map2.values( new SqlPredicate("age = 34")).size() );
-
-
-        h1.getLifecycleService().shutdown();
-        h2.getLifecycleService().shutdown();
-    }
-
-
-
->>>>>>> 4cbce98f
 
 }