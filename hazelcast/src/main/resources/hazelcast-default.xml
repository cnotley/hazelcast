--- conflicted
+++ resolved
@@ -77,14 +77,11 @@
         </symmetric-encryption>
     </network>
     <partition-group enabled="false"/>
-<<<<<<< HEAD
-=======
     <executor-service name="default">
         <pool-size>16</pool-size>
         <!--Queue capacity. 0 means Integer.MAX_VALUE.-->
         <queue-capacity>0</queue-capacity>
     </executor-service>
->>>>>>> 708107b9
     <queue name="default">
         <!--
             Maximum size of the queue. When a JVM's local queue size reaches the maximum,
