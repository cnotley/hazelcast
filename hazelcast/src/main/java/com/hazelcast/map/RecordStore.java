--- conflicted
+++ resolved
@@ -105,14 +105,11 @@
 
     boolean forceUnlock(Data dataKey);
 
-<<<<<<< HEAD
     long getHeapCost();
 
     SizeEstimator getSizeEstimator();
 
-=======
     boolean isLoaded();
 
     void setLoaded(boolean loaded);
->>>>>>> d91531a6
 }