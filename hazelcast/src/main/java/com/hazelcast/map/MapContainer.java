/*
 * Copyright (c) 2008-2013, Hazelcast, Inc. All Rights Reserved.
 *
 * Licensed under the Apache License, Version 2.0 (the "License");
 * you may not use this file except in compliance with the License.
 * You may obtain a copy of the License at
 *
 * http://www.apache.org/licenses/LICENSE-2.0
 *
 * Unless required by applicable law or agreed to in writing, software
 * distributed under the License is distributed on an "AS IS" BASIS,
 * WITHOUT WARRANTIES OR CONDITIONS OF ANY KIND, either express or implied.
 * See the License for the specific language governing permissions and
 * limitations under the License.
 */

package com.hazelcast.map;

import com.hazelcast.config.MapConfig;
import com.hazelcast.config.MapStoreConfig;
import com.hazelcast.config.PartitionStrategyConfig;
import com.hazelcast.config.WanReplicationRef;
import com.hazelcast.core.MapLoaderLifecycleSupport;
import com.hazelcast.core.MapStoreFactory;
import com.hazelcast.core.PartitioningStrategy;
import com.hazelcast.map.merge.MapMergePolicy;
import com.hazelcast.nio.ClassLoaderUtil;
import com.hazelcast.nio.serialization.Data;
import com.hazelcast.query.impl.IndexService;
import com.hazelcast.spi.NodeEngine;
import com.hazelcast.util.ExceptionUtil;
import com.hazelcast.util.scheduler.EntryTaskScheduler;
import com.hazelcast.util.scheduler.EntryTaskSchedulerFactory;
import com.hazelcast.util.scheduler.ScheduleType;
import com.hazelcast.wan.WanReplicationPublisher;

import java.util.*;
import java.util.concurrent.*;
import java.util.concurrent.atomic.AtomicBoolean;

public class MapContainer {

    private final String name;
    private final MapConfig mapConfig;
    private final MapService mapService;
    private final MapStoreWrapper storeWrapper;
    private final List<MapInterceptor> interceptors;
    private final Map<String, MapInterceptor> interceptorMap;
    private final IndexService indexService = new IndexService();
    private final boolean nearCacheEnabled;
    private final EntryTaskScheduler idleEvictionScheduler;
    private final EntryTaskScheduler ttlEvictionScheduler;
    private final EntryTaskScheduler mapStoreWriteScheduler;
    private final EntryTaskScheduler mapStoreDeleteScheduler;
    private final WanReplicationPublisher wanReplicationPublisher;
    private final MapMergePolicy wanMergePolicy;
    private final PartitioningStrategy partitionStrategy;
<<<<<<< HEAD
    private final SizeEstimator nearCacheSizeEstimator;
=======
    private final SizeEstimator sizeEstimator;
    private final AtomicBoolean keysLoaded = new AtomicBoolean(false);
    private final Map<Data, Object> initialKeys = new ConcurrentHashMap<Data, Object>();
>>>>>>> d91531a6


    public MapContainer(String name, MapConfig mapConfig, MapService mapService) {
        Object store = null;
        this.name = name;
        this.mapConfig = mapConfig;
        this.mapService = mapService;
        MapStoreConfig mapStoreConfig = mapConfig.getMapStoreConfig();
        NodeEngine nodeEngine = mapService.getNodeEngine();

        if (mapStoreConfig != null && mapStoreConfig.isEnabled()) {
            try {
                MapStoreFactory factory = (MapStoreFactory) mapStoreConfig.getFactoryImplementation();
                if (factory == null) {
                    String factoryClassName = mapStoreConfig.getFactoryClassName();
                    if (factoryClassName != null && !"".equals(factoryClassName)) {
                        factory = ClassLoaderUtil.newInstance(nodeEngine.getConfigClassLoader(), factoryClassName);
                    }
                }
                store = (factory == null ? mapStoreConfig.getImplementation() :
                        factory.newMapStore(name, mapStoreConfig.getProperties()));
                if (store == null) {
                    String mapStoreClassName = mapStoreConfig.getClassName();
                    store = ClassLoaderUtil.newInstance(nodeEngine.getConfigClassLoader(), mapStoreClassName);
                }
            } catch (Exception e) {
                throw ExceptionUtil.rethrow(e);
            }
            storeWrapper = new MapStoreWrapper(store, mapConfig.getName(), mapStoreConfig.isEnabled());
        } else {
            storeWrapper = null;
        }

        if (storeWrapper != null) {
            if (store instanceof MapLoaderLifecycleSupport) {
                ((MapLoaderLifecycleSupport) store).init(nodeEngine.getHazelcastInstance(), mapStoreConfig.getProperties(), name);
            }

            if (keysLoaded.compareAndSet(false, true)) {
                loadInitialKeys();
            }

            if (mapStoreConfig.getWriteDelaySeconds() > 0) {
                mapStoreWriteScheduler = EntryTaskSchedulerFactory.newScheduler(nodeEngine.getExecutionService().getScheduledExecutor(), new MapStoreWriteProcessor(this, mapService), ScheduleType.FOR_EACH);
                mapStoreDeleteScheduler = EntryTaskSchedulerFactory.newScheduler(nodeEngine.getExecutionService().getScheduledExecutor(), new MapStoreDeleteProcessor(this, mapService), ScheduleType.SCHEDULE_IF_NEW);
            } else {
                mapStoreDeleteScheduler = null;
                mapStoreWriteScheduler = null;
            }
        } else {
            mapStoreDeleteScheduler = null;
            mapStoreWriteScheduler = null;
        }
        ttlEvictionScheduler = EntryTaskSchedulerFactory.newScheduler(nodeEngine.getExecutionService().getScheduledExecutor(), new EvictionProcessor(nodeEngine, mapService, name), ScheduleType.POSTPONE);
        idleEvictionScheduler = EntryTaskSchedulerFactory.newScheduler(nodeEngine.getExecutionService().getScheduledExecutor(), new EvictionProcessor(nodeEngine, mapService, name), ScheduleType.POSTPONE);

        WanReplicationRef wanReplicationRef = mapConfig.getWanReplicationRef();
        if (wanReplicationRef != null) {
            this.wanReplicationPublisher = nodeEngine.getWanReplicationService().getWanReplicationListener(wanReplicationRef.getName());
            this.wanMergePolicy = mapService.getMergePolicy(wanReplicationRef.getMergePolicy());
        } else {
            wanMergePolicy = null;
            wanReplicationPublisher = null;
        }

        interceptors = new CopyOnWriteArrayList<MapInterceptor>();
        interceptorMap = new ConcurrentHashMap<String, MapInterceptor>();
        nearCacheEnabled = mapConfig.getNearCacheConfig() != null;

        PartitioningStrategy strategy = null;
        PartitionStrategyConfig partitionStrategyConfig = mapConfig.getPartitionStrategyConfig();
        if (partitionStrategyConfig != null) {
            strategy = partitionStrategyConfig.getPartitionStrategy();
            if (strategy == null && partitionStrategyConfig.getPartitionStrategyClass() != null) {
                try {
                    strategy = ClassLoaderUtil.newInstance(nodeEngine.getConfigClassLoader(), partitionStrategyConfig.getPartitionStrategyClass());
                } catch (Exception e) {
                    throw ExceptionUtil.rethrow(e);
                }
            }
        }
        partitionStrategy = strategy;

<<<<<<< HEAD
        nearCacheSizeEstimator = SizeEstimators.createNearCacheSizeEstimator();
=======
        sizeEstimator = SizeEstimators.createMapSizeEstimator(mapConfig.isStatisticsEnabled());
>>>>>>> d91531a6
    }

    public void loadInitialKeys() {
        initialKeys.clear();
        Set keys = storeWrapper.loadAllKeys();
        if (keys == null || keys.isEmpty()) {
            return;
        }
        for (Object key : keys) {
            Data dataKey = mapService.toData(key, partitionStrategy);
            initialKeys.put(dataKey, key);
        }
        // remove the keys remains more than 20 minutes.
        mapService.getNodeEngine().getExecutionService().schedule(new Runnable() {
            @Override
            public void run() {
                initialKeys.clear();
            }
        }, 20, TimeUnit.MINUTES);
    }

    public Map<Data, Object> getInitialKeys() {
        return initialKeys;
    }

    public EntryTaskScheduler getIdleEvictionScheduler() {
        return idleEvictionScheduler;
    }

    public EntryTaskScheduler getTtlEvictionScheduler() {
        return ttlEvictionScheduler;
    }

    public EntryTaskScheduler getMapStoreWriteScheduler() {
        return mapStoreWriteScheduler;
    }

    public EntryTaskScheduler getMapStoreDeleteScheduler() {
        return mapStoreDeleteScheduler;
    }

    public IndexService getIndexService() {
        return indexService;
    }

    public WanReplicationPublisher getWanReplicationPublisher() {
        return wanReplicationPublisher;
    }

    public MapMergePolicy getWanMergePolicy() {
        return wanMergePolicy;
    }

    public String addInterceptor(MapInterceptor interceptor) {
        String id = UUID.randomUUID().toString();
        interceptorMap.put(id, interceptor);
        interceptors.add(interceptor);
        return id;
    }

    public void addInterceptor(String id, MapInterceptor interceptor) {
        interceptorMap.put(id, interceptor);
        interceptors.add(interceptor);
    }

    public List<MapInterceptor> getInterceptors() {
        return interceptors;
    }

    public Map<String, MapInterceptor> getInterceptorMap() {
        return interceptorMap;
    }

    public void removeInterceptor(String id) {
        MapInterceptor interceptor = interceptorMap.remove(id);
        interceptors.remove(interceptor);
    }

    public String getName() {
        return name;
    }

    public boolean isNearCacheEnabled() {
        return nearCacheEnabled;
    }

    public int getTotalBackupCount() {
        return getBackupCount() + getAsyncBackupCount();
    }

    public int getBackupCount() {
        return mapConfig.getBackupCount();
    }

    public long getWriteDelayMillis() {
        return mapConfig.getMapStoreConfig().getWriteDelaySeconds() * 1000;
    }

    public int getAsyncBackupCount() {
        return mapConfig.getAsyncBackupCount();
    }

    public MapConfig getMapConfig() {
        return mapConfig;
    }

    public MapStoreWrapper getStore() {
        return storeWrapper != null && storeWrapper.isEnabled() ? storeWrapper : null;
    }

    public PartitioningStrategy getPartitionStrategy() {
        return partitionStrategy;
    }

<<<<<<< HEAD
    public SizeEstimator getNearCacheSizeEstimator(){
        return nearCacheSizeEstimator;
=======
    public SizeEstimator getSizeEstimator() {
        return sizeEstimator;
>>>>>>> d91531a6
    }
}<|MERGE_RESOLUTION|>--- conflicted
+++ resolved
@@ -55,13 +55,9 @@
     private final WanReplicationPublisher wanReplicationPublisher;
     private final MapMergePolicy wanMergePolicy;
     private final PartitioningStrategy partitionStrategy;
-<<<<<<< HEAD
     private final SizeEstimator nearCacheSizeEstimator;
-=======
-    private final SizeEstimator sizeEstimator;
     private final AtomicBoolean keysLoaded = new AtomicBoolean(false);
     private final Map<Data, Object> initialKeys = new ConcurrentHashMap<Data, Object>();
->>>>>>> d91531a6
 
 
     public MapContainer(String name, MapConfig mapConfig, MapService mapService) {
@@ -144,12 +140,7 @@
             }
         }
         partitionStrategy = strategy;
-
-<<<<<<< HEAD
         nearCacheSizeEstimator = SizeEstimators.createNearCacheSizeEstimator();
-=======
-        sizeEstimator = SizeEstimators.createMapSizeEstimator(mapConfig.isStatisticsEnabled());
->>>>>>> d91531a6
     }
 
     public void loadInitialKeys() {
@@ -264,12 +255,7 @@
         return partitionStrategy;
     }
 
-<<<<<<< HEAD
     public SizeEstimator getNearCacheSizeEstimator(){
         return nearCacheSizeEstimator;
-=======
-    public SizeEstimator getSizeEstimator() {
-        return sizeEstimator;
->>>>>>> d91531a6
     }
 }