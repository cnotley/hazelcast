/*
 * Copyright (c) 2008-2023, Hazelcast, Inc. All Rights Reserved.
 *
 * Licensed under the Apache License, Version 2.0 (the "License");
 * you may not use this file except in compliance with the License.
 * You may obtain a copy of the License at
 *
 * http://www.apache.org/licenses/LICENSE-2.0
 *
 * Unless required by applicable law or agreed to in writing, software
 * distributed under the License is distributed on an "AS IS" BASIS,
 * WITHOUT WARRANTIES OR CONDITIONS OF ANY KIND, either express or implied.
 * See the License for the specific language governing permissions and
 * limitations under the License.
 */

package com.hazelcast.spi.impl.operationexecutor.impl;

import com.hazelcast.instance.impl.NodeExtension;
import com.hazelcast.internal.metrics.ExcludedMetricTargets;
import com.hazelcast.internal.metrics.MetricDescriptor;
import com.hazelcast.internal.metrics.MetricsRegistry;
import com.hazelcast.internal.metrics.Probe;
import com.hazelcast.internal.metrics.StaticMetricsProvider;
import com.hazelcast.internal.nio.Packet;
import com.hazelcast.internal.tpcengine.Eventloop;
import com.hazelcast.internal.tpcengine.TaskProcessor;
import com.hazelcast.internal.util.counters.SwCounter;
import com.hazelcast.internal.util.executor.HazelcastManagedThread;
import com.hazelcast.logging.ILogger;
import com.hazelcast.spi.impl.PartitionSpecificRunnable;
import com.hazelcast.spi.impl.operationexecutor.OperationRunner;
import com.hazelcast.spi.impl.operationservice.Operation;

import java.util.concurrent.TimeUnit;

import static com.hazelcast.instance.impl.OutOfMemoryErrorDispatcher.inspectOutOfMemoryError;
import static com.hazelcast.internal.metrics.MetricDescriptorConstants.OPERATION_DISCRIMINATOR_THREAD;
import static com.hazelcast.internal.metrics.MetricDescriptorConstants.OPERATION_METRIC_THREAD_COMPLETED_OPERATION_BATCH_COUNT;
import static com.hazelcast.internal.metrics.MetricDescriptorConstants.OPERATION_METRIC_THREAD_COMPLETED_OPERATION_COUNT;
import static com.hazelcast.internal.metrics.MetricDescriptorConstants.OPERATION_METRIC_THREAD_COMPLETED_PACKET_COUNT;
import static com.hazelcast.internal.metrics.MetricDescriptorConstants.OPERATION_METRIC_THREAD_COMPLETED_PARTITION_SPECIFIC_RUNNABLE_COUNT;
import static com.hazelcast.internal.metrics.MetricDescriptorConstants.OPERATION_METRIC_THREAD_COMPLETED_RUNNABLE_COUNT;
import static com.hazelcast.internal.metrics.MetricDescriptorConstants.OPERATION_METRIC_THREAD_COMPLETED_TOTAL_COUNT;
import static com.hazelcast.internal.metrics.MetricDescriptorConstants.OPERATION_METRIC_THREAD_ERROR_COUNT;
import static com.hazelcast.internal.metrics.MetricDescriptorConstants.OPERATION_PREFIX_THREAD;
import static com.hazelcast.internal.metrics.MetricTarget.MANAGEMENT_CENTER;
import static com.hazelcast.internal.util.counters.SwCounter.newSwCounter;

/**
 * The OperationThread is responsible for processing operations, packets
 * containing operations and runnable's.
 * <p>
 * There are 2 flavors of OperationThread:
 * - threads that deal with operations for a specific partition
 * - threads that deal with non partition specific tasks
 * <p>
 * The actual processing of an operation is forwarded to the {@link OperationRunner}.
 */
@ExcludedMetricTargets(MANAGEMENT_CENTER)
public abstract class OperationThread extends HazelcastManagedThread
        implements StaticMetricsProvider, TaskProcessor {

    final int threadId;
    final OperationQueue queue;
    // This field wil only be accessed by the thread itself when doing 'self'
    // calls. So no need for any form of synchronization.
    OperationRunner currentRunner;

    // All these counters are updated by this OperationThread (so a single writer)
    // and are read by the MetricsRegistry.
    @Probe(name = OPERATION_METRIC_THREAD_COMPLETED_TOTAL_COUNT)
    private final SwCounter completedTotalCount = newSwCounter();
    @Probe(name = OPERATION_METRIC_THREAD_COMPLETED_PACKET_COUNT)
    private final SwCounter completedPacketCount = newSwCounter();
    @Probe(name = OPERATION_METRIC_THREAD_COMPLETED_OPERATION_COUNT)
    private final SwCounter completedOperationCount = newSwCounter();
    @Probe(name = OPERATION_METRIC_THREAD_COMPLETED_PARTITION_SPECIFIC_RUNNABLE_COUNT)
    private final SwCounter completedPartitionSpecificRunnableCount = newSwCounter();
    @Probe(name = OPERATION_METRIC_THREAD_COMPLETED_RUNNABLE_COUNT)
    private final SwCounter completedRunnableCount = newSwCounter();
    @Probe(name = OPERATION_METRIC_THREAD_ERROR_COUNT)
    private final SwCounter errorCount = newSwCounter();
    @Probe(name = OPERATION_METRIC_THREAD_COMPLETED_OPERATION_BATCH_COUNT)
    private final SwCounter completedOperationBatchCount = newSwCounter();

    private final boolean priority;
    private final NodeExtension nodeExtension;
    private final ILogger logger;
    private volatile boolean shutdown;

    public OperationThread(String name,
                           int threadId,
                           OperationQueue queue,
                           ILogger logger,
                           NodeExtension nodeExtension,
                           boolean priority,
                           ClassLoader configClassLoader) {
        super(name);
        setContextClassLoader(configClassLoader);
        this.queue = queue;
        this.threadId = threadId;
        this.logger = logger;
        this.nodeExtension = nodeExtension;
        this.priority = priority;
    }

    @Override
    public void init(Eventloop eventloop) {
    }

    public int getThreadId() {
        return threadId;
    }

    public abstract OperationRunner operationRunner(int partitionId);

    @Override
    public final void executeRun() {
        nodeExtension.onThreadStart(this);
        try {
            loop();
        } catch (Throwable t) {
            inspectOutOfMemoryError(t);
            logger.severe(t);
        } finally {
            nodeExtension.onThreadStop(this);
        }
    }

    @SuppressWarnings("java:S112")
    protected void loop() throws Exception {
        while (!shutdown) {
            Object task;
            try {
                task = queue.take(priority);
            } catch (InterruptedException e) {
                continue;
            }

            int status = process(task);
            switch (status) {
                case TASK_BLOCKED:
                    throw new UnsupportedOperationException("TASK_BLOCKING not supported for task " + task);
                case TASK_COMPLETED:
                    completedTotalCount.inc();
                    break;
                case TASK_YIELD:
                    // retry later if not ready
                    queue.add(task, priority);
                    break;
                default:
                    throw new IllegalStateException("Unhandled status " + status);
            }
        }
    }

    @Override
    public int process(Object task) {
        try {
<<<<<<< HEAD
            boolean yield = false;
            if (task.getClass() == Packet.class) {
                yield = process((Packet) task);
            } else if (task instanceof Operation) {
                yield = process((Operation) task);
=======
            if (task.getClass() == Packet.class) {
                process((Packet) task);
            } else if (task instanceof Operation) {
                process((Operation) task);
>>>>>>> a06bee6a
            } else if (task instanceof PartitionSpecificRunnable) {
                process((PartitionSpecificRunnable) task);
            } else if (task instanceof Runnable) {
                process((Runnable) task);
            } else if (task instanceof TaskBatch) {
                process((TaskBatch) task);
            } else {
                throw new IllegalStateException("Unhandled task:" + task);
            }
<<<<<<< HEAD
            return yield ? TASK_YIELD : TASK_COMPLETED;
=======

            completedTotalCount.inc();
>>>>>>> a06bee6a
        } catch (Throwable t) {
            errorCount.inc();
            inspectOutOfMemoryError(t);
            logger.severe("Failed to process: " + task + " on: " + getName(), t);
            return TASK_COMPLETED;
        } finally {
            currentRunner = null;
        }
    }

    /**
     * Processes/executes the provided operation.
     *
     * @param operation the operation to execute
     * @return {@code true} if this operation was not executed and should be retried at a later time,
     * {@code false} if the operation should not be retried, either because it
     * timed out or has run successfully
     */
    private void process(Operation operation) {
        currentRunner = operationRunner(operation.getPartitionId());
        currentRunner.run(operation);
    }

    /**
     * Processes/executes the provided packet.
     *
     * @param packet the packet to execute
     * @throws Exception if there was an exception raised while processing the packet
     */
    private void process(Packet packet) throws Exception {
        currentRunner = operationRunner(packet.getPartitionId());
        currentRunner.run(packet);
        completedPacketCount.inc();
    }

    private void process(PartitionSpecificRunnable runnable) {
        currentRunner = operationRunner(runnable.getPartitionId());
        currentRunner.run(runnable);
        completedPartitionSpecificRunnableCount.inc();
    }

    private void process(Runnable runnable) {
        runnable.run();
        completedRunnableCount.inc();
    }

    private void process(TaskBatch batch) {
        Object task = batch.next();
        if (task == null) {
            completedOperationBatchCount.inc();
            return;
        }

        try {
            if (task instanceof Operation) {
                process((Operation) task);
            } else if (task instanceof Runnable) {
                process((Runnable) task);
            } else {
                throw new IllegalStateException("Unhandled task: " + task + " from " + batch.taskFactory());
            }
        } finally {
            queue.add(batch, false);
        }
    }

    @Override
    public void provideStaticMetrics(MetricsRegistry registry) {
        MetricDescriptor descriptor = registry
                .newMetricDescriptor()
                .withPrefix(OPERATION_PREFIX_THREAD)
                .withDiscriminator(OPERATION_DISCRIMINATOR_THREAD, getName());
        registry.registerStaticMetrics(descriptor, this);
    }

    public final void shutdown() {
        shutdown = true;
        interrupt();
    }

    public boolean isShutdown() {
        return shutdown;
    }

    public final void awaitTermination(int timeout, TimeUnit unit) throws InterruptedException {
        join(unit.toMillis(timeout));
    }

}<|MERGE_RESOLUTION|>--- conflicted
+++ resolved
@@ -138,38 +138,17 @@
                 continue;
             }
 
-            int status = process(task);
-            switch (status) {
-                case TASK_BLOCKED:
-                    throw new UnsupportedOperationException("TASK_BLOCKING not supported for task " + task);
-                case TASK_COMPLETED:
-                    completedTotalCount.inc();
-                    break;
-                case TASK_YIELD:
-                    // retry later if not ready
-                    queue.add(task, priority);
-                    break;
-                default:
-                    throw new IllegalStateException("Unhandled status " + status);
-            }
+            process(task);
         }
     }
 
     @Override
     public int process(Object task) {
         try {
-<<<<<<< HEAD
-            boolean yield = false;
-            if (task.getClass() == Packet.class) {
-                yield = process((Packet) task);
-            } else if (task instanceof Operation) {
-                yield = process((Operation) task);
-=======
             if (task.getClass() == Packet.class) {
                 process((Packet) task);
             } else if (task instanceof Operation) {
                 process((Operation) task);
->>>>>>> a06bee6a
             } else if (task instanceof PartitionSpecificRunnable) {
                 process((PartitionSpecificRunnable) task);
             } else if (task instanceof Runnable) {
@@ -179,12 +158,9 @@
             } else {
                 throw new IllegalStateException("Unhandled task:" + task);
             }
-<<<<<<< HEAD
-            return yield ? TASK_YIELD : TASK_COMPLETED;
-=======
 
             completedTotalCount.inc();
->>>>>>> a06bee6a
+            return TASK_COMPLETED;
         } catch (Throwable t) {
             errorCount.inc();
             inspectOutOfMemoryError(t);
