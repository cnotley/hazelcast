--- conflicted
+++ resolved
@@ -50,7 +50,6 @@
         return CollectionPortableHook.LIST_GET ;
     }
 
-<<<<<<< HEAD
     public void write(PortableWriter writer) throws IOException {
         super.write(writer);
         writer.writeInt("i", index);
@@ -58,17 +57,6 @@
 
     public void read(PortableReader reader) throws IOException {
         super.read(reader);
-=======
-    @Override
-    public void writePortable(PortableWriter writer) throws IOException {
-        super.writePortable(writer);
-        writer.writeInt("i", index);
-    }
-
-    @Override
-    public void readPortable(PortableReader reader) throws IOException {
-        super.readPortable(reader);
->>>>>>> 708107b9
         index = reader.readInt("i");
     }
 
