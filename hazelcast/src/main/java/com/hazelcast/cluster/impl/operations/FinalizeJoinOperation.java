--- conflicted
+++ resolved
@@ -90,19 +90,8 @@
         }
 
         if (calls != null) {
-<<<<<<< HEAD
-            try {
-                FutureUtil.waitWithDeadline(calls, 1, TimeUnit.SECONDS, exceptionHandler);
-            } catch (TimeoutException e) {
-                ILogger logger = getLogger();
-                if (logger.isFinestEnabled()) {
-                    logger.finest("Timeout while waiting post-join operations: " + e.getMessage());
-                }
-            }
-=======
             FutureUtil.waitWithDeadline(calls, Math.min(calls.size(), FINALIZE_JOIN_MAX_TIMEOUT), TimeUnit.SECONDS,
                     new FinalizeJoinExceptionHandler());
->>>>>>> 08d2dfff
         }
     }
 
