--- conflicted
+++ resolved
@@ -46,11 +46,6 @@
     }
 
     public void restart() {
-<<<<<<< HEAD
-        node.hazelcastInstance.getLifecycleService().restart();
-=======
-        lastRun = Clock.currentTimeMillis() + FIRST_RUN_DELAY_MILLIS;
-        node.factory.restartToMerge();
->>>>>>> ca33cf86
+        node.hazelcastInstance.restartToMerge();
     }
 }