--- conflicted
+++ resolved
@@ -18,13 +18,13 @@
 
 import com.hazelcast.config.QueueConfig;
 import com.hazelcast.config.QueueStoreConfig;
-import com.hazelcast.core.HazelcastException;
 import com.hazelcast.monitor.impl.LocalQueueStatsImpl;
 import com.hazelcast.nio.ObjectDataInput;
 import com.hazelcast.nio.ObjectDataOutput;
 import com.hazelcast.nio.serialization.Data;
 import com.hazelcast.nio.serialization.DataSerializable;
 import com.hazelcast.nio.serialization.SerializationService;
+import com.hazelcast.spi.exception.RetryableHazelcastException;
 import com.hazelcast.util.Clock;
 
 import java.io.IOException;
@@ -37,21 +37,27 @@
  */
 public class QueueContainer implements DataSerializable {
 
-    private LinkedList<QueueItem> itemQueue = null;
-    private HashMap<Long, QueueItem> itemMap = new HashMap<Long, QueueItem>(1000);
+    private final LinkedList<QueueItem> itemQueue = new LinkedList<QueueItem>();
+
     private final LinkedHashMap<String, List<QueueItem>> txOfferMap = new LinkedHashMap<String, List<QueueItem>>();
+
     private final LinkedHashMap<String, List<QueueItem>> txPollMap = new LinkedHashMap<String, List<QueueItem>>();
+
     private final HashMap<Long, Data> dataMap = new HashMap<Long, Data>();
 
-    private int partitionId;
-    private QueueConfig config;
-    private QueueStoreWrapper store;
-
-    private long idGenerator = 0;
+    private final String name;
 
     private final QueueWaitNotifyKey pollWaitNotifyKey;
     private final QueueWaitNotifyKey offerWaitNotifyKey;
 
+    private int partitionId;
+
+    private QueueConfig config;
+
+    private long idGen = 0;
+
+    private QueueStoreWrapper store;
+
     private volatile long minAge;
 
     private volatile long maxAge;
@@ -61,12 +67,15 @@
     private volatile long totalAgedCount;
 
     public QueueContainer(String name) {
+        this.name = name;
         pollWaitNotifyKey = new QueueWaitNotifyKey(name, "poll");
         offerWaitNotifyKey = new QueueWaitNotifyKey(name, "offer");
     }
 
     public QueueContainer(String name, int partitionId, QueueConfig config, SerializationService serializationService, boolean fromBackup) throws Exception {
-        this(name);
+        this.name = name;
+        pollWaitNotifyKey = new QueueWaitNotifyKey(name, "poll");
+        offerWaitNotifyKey = new QueueWaitNotifyKey(name, "offer");
         this.partitionId = partitionId;
         setConfig(config, serializationService);
         if (!fromBackup && store.isEnabled()) {
@@ -74,30 +83,19 @@
             if (keys != null) {
                 for (Long key : keys) {
                     QueueItem item = new QueueItem(this, key);
-                    getItemQueue().offer(item);
-                    nextId();
-                }
-            }
-        }
-    }
-
-<<<<<<< HEAD
-    public void commit(String txId) {
+                    itemQueue.offer(item);
+                    idGen++;
+                }
+            }
+        }
+    }
+
+    public void commit(String txId){
         List<QueueItem> list = txOfferMap.remove(txId);
         if (list != null) {
             for (QueueItem item : list) {
                 item.setItemId(idGen++);
                 itemQueue.offer(item);
-=======
-    //TX Methods
-
-    public void commit(String txId){
-        List<QueueItem> list = txOfferMap.remove(txId);
-        if (list != null){
-            for (QueueItem item: list){
-                item.setItemId(nextId());
-                getItemQueue().offer(item);
->>>>>>> fa70f9f5
             }
         }
         list = txPollMap.remove(txId);
@@ -109,67 +107,44 @@
         }
     }
 
-    public void rollback(String txId) {
+    public void rollback(String txId){
         List<QueueItem> list = txPollMap.remove(txId);
-        if (list != null) {
+        if (list != null){
             ListIterator<QueueItem> iter = list.listIterator(list.size());
-            while (iter.hasPrevious()) {
+            while (iter.hasPrevious()){
                 QueueItem item = iter.previous();
-<<<<<<< HEAD
-                if (item.getItemId() != -1) {
+                if (item.getItemId() != -1){
                     itemQueue.offerFirst(item);
-=======
-                if (item.getItemId() != -1){//TODO
-                    getItemQueue().offerFirst(item);
->>>>>>> fa70f9f5
                 }
             }
         }
         txOfferMap.remove(txId);
     }
 
-<<<<<<< HEAD
     public boolean txOffer(String txId, Data data) {
-=======
-    public long txOffer(String txId, Data data){
->>>>>>> fa70f9f5
         List<QueueItem> list = getTxList(txId, txOfferMap);
-        long itemId = nextId();
-        list.add(new QueueItem(this, nextId(), data));
-        return itemId;
-    }
-
-<<<<<<< HEAD
+        return list.add(new QueueItem(this, -1, data));
+    }
+
     public Data txPoll(String txId) {
         QueueItem item = itemQueue.poll();
         if (item == null) {
-=======
-    public QueueItem txPoll(String txId){
-        QueueItem item = getItemQueue().poll();
-        if (item == null ){
->>>>>>> fa70f9f5
             List<QueueItem> list = getTxList(txId, txOfferMap);
-            if (list.size() > 0) {
+            if (list.size() > 0){
                 item = list.remove(0);
             }
         }
         if (item != null) {
             List<QueueItem> list = getTxList(txId, txPollMap);
             list.add(item);
-            return item;
+            return item.getData();
         }
         return null;
     }
 
-<<<<<<< HEAD
-    public Data txPeek(String txId) {
+    public Data txPeek(String txId){
         QueueItem item = itemQueue.peek();
-        if (item == null) {
-=======
-    public Data txPeek(String txId){
-        QueueItem item = getItemQueue().peek();
         if (item == null){
->>>>>>> fa70f9f5
             List<QueueItem> list = getTxList(txId, txOfferMap);
             if (list.size() > 0) {
                 item = list.get(0);
@@ -178,9 +153,9 @@
         return item == null ? null : item.getData();
     }
 
-    private List<QueueItem> getTxList(String txId, Map<String, List<QueueItem>> map) {
+    private List<QueueItem> getTxList(String txId, Map<String, List<QueueItem>> map){
         List<QueueItem> list = map.get(txId);
-        if (list == null) {
+        if (list == null){
             list = new ArrayList<QueueItem>(3);
             map.put(txId, list);
         }
@@ -188,91 +163,68 @@
     }
 
 
-    public long offer(Data data) {
-        QueueItem item = new QueueItem(this, nextId());
+    public boolean offer(Data data) {
+        QueueItem item = new QueueItem(this, idGen++);
         if (store.isEnabled()) {
             try {
                 store.store(item.getItemId(), data);
             } catch (Exception e) {
-                throw new HazelcastException(e);
-            }
-        }
-        if (!store.isEnabled() || store.getMemoryLimit() > getItemQueue().size()) {
+                idGen--;
+                throw new RetryableHazelcastException(e);
+            }
+        }
+        if (!store.isEnabled() || store.getMemoryLimit() > itemQueue.size()) {
             item.setData(data);
         }
-        getItemQueue().offer(item);
-        QueueItem replaced = itemMap.put(item.getItemId(), item);
-        if (replaced != null){
-            System.err.println("something wrong!!!");
-        }
-        return item.getItemId();
-    }
-
-    public void offerBackup(Data data, long itemId) {
-        QueueItem item = new QueueItem(this, itemId);
-        if (!store.isEnabled() || store.getMemoryLimit() > getItemQueue().size()) {
+        return itemQueue.offer(item);
+    }
+
+    public QueueItem offerBackup(Data data) {
+        QueueItem item = new QueueItem(this, idGen++);
+        if (!store.isEnabled() || store.getMemoryLimit() > itemQueue.size()) {
             item.setData(data);
         }
-        QueueItem replaced = itemMap.put(itemId, item);
-        if (replaced != null){
-            System.err.println("something wrong!!!");
-        }
-    }
-
-    public Map<Long, Data> addAll(Collection<Data> dataList) {
-        Map<Long, Data> dataMap = new HashMap<Long, Data>(dataList.size());
-        for (Data data : dataList) {
-            QueueItem item = new QueueItem(this, nextId());
-            if (!store.isEnabled() || store.getMemoryLimit() > getItemQueue().size()) {
-                item.setData(data);
-            }
-            getItemQueue().offer(item);
-            QueueItem replaced = itemMap.put(item.getItemId(), item);
-            if (replaced != null){
-                System.err.println("something wrong!!!");
-            }
-
-            dataMap.put(item.getItemId(), data);
+        itemQueue.offer(item);
+        return item;
+    }
+
+    public int size() {
+        return itemQueue.size(); //TODO check max size
+    }
+
+    public List<Data> clear() {
+        Set<Long> keySet = new HashSet<Long>(itemQueue.size());
+        List<Data> dataList = new ArrayList<Data>(itemQueue.size());
+        for (QueueItem item : itemQueue) {
+            keySet.add(item.getItemId());
+            dataList.add(item.getData());
         }
         if (store.isEnabled()) {
             try {
-                store.storeAll(dataMap);
+                store.deleteAll(keySet);
             } catch (Exception e) {
-                for (int i = 0; i < dataList.size(); i++) {
-                    getItemQueue().poll();
-                }
-                throw new HazelcastException(e);
-            }
-        }
-        return dataMap;
-    }
-
-    public void addAllBackup(Map<Long, Data> dataMap) {
-        for (Map.Entry<Long, Data> entry: dataMap.entrySet()){
-            QueueItem item = new QueueItem(this, entry.getKey());
-            if (!store.isEnabled() || store.getMemoryLimit() > getItemQueue().size()) {
-                item.setData(entry.getValue());
-            }
-            itemMap.put(item.getItemId(), item);
-        }
-    }
-
-    public QueueItem peek() {
-        QueueItem item = getItemQueue().peek();
-        if (item == null) {
-            return null;
-        }
-        if (store.isEnabled() && item.getData() == null) {
-            try {
-                load(item);
-            } catch (Exception e) {
-                throw new HazelcastException(e);
-            }
-        }
-        return item;
-    }
-
-    public QueueItem poll() {
+                throw new RetryableHazelcastException(e);
+            }
+        }
+        long current = Clock.currentTimeMillis();
+        for (QueueItem item : itemQueue) {
+            age(item, current); // For stats
+        }
+        itemQueue.clear();
+        dataMap.clear();
+        return dataList;
+    }
+
+    public void clearBackup() {
+        long current = Clock.currentTimeMillis();
+        for (QueueItem item : itemQueue) {
+            age(item, current); // For stats
+        }
+        itemQueue.clear();
+        dataMap.clear();
+    }
+
+    public Data poll() {
         QueueItem item = peek();
         if (item == null) {
             return null;
@@ -281,97 +233,17 @@
             try {
                 store.delete(item.getItemId());
             } catch (Exception e) {
-                throw new HazelcastException(e);
-            }
-        }
-        getItemQueue().poll();
-        QueueItem removed = itemMap.remove(item.getItemId());
-        if (removed == null || removed.getItemId() != item.getItemId()){
-            System.err.println("something wrong!!!");
-        }
+                throw new RetryableHazelcastException(e);
+            }
+        }
+        itemQueue.poll();
         age(item, Clock.currentTimeMillis());
-        return item;
-    }
-
-    public void pollBackup(long itemId) {
-        QueueItem item = itemMap.remove(itemId);
-        if (item != null){
-            age(item, Clock.currentTimeMillis());//For Stats
-        }
-        else {
-            System.err.println("something wrong!!!");
-        }
-    }
-
-    public Map<Long, Data> drain(int maxSize) {
-        if (maxSize < 0 || maxSize > getItemQueue().size()) {
-            maxSize = getItemQueue().size();
-        }
-        LinkedHashMap<Long, Data> map = new LinkedHashMap<Long, Data>(maxSize);
-        Iterator<QueueItem> iter = getItemQueue().iterator();
-        for (int i = 0; i < maxSize; i++) {
-            QueueItem item = iter.next();
-            if (store.isEnabled() && item.getData() == null) {
-                try {
-                    load(item);
-                } catch (Exception e) {
-                    throw new HazelcastException(e);
-                }
-            }
-            map.put(item.getItemId(), item.getData());
-        }
-        if (store.isEnabled()) {
-            try {
-                store.deleteAll(map.keySet());
-            } catch (Exception e) {
-                throw new HazelcastException(e);
-            }
-        }
-        long current = Clock.currentTimeMillis();
-        for (int i = 0; i < maxSize; i++) {
-            QueueItem item = getItemQueue().poll();
-            QueueItem removed = itemMap.remove(item.getItemId());
-            if (removed == null || removed.getItemId() != item.getItemId()){
-                System.err.println("something wrong!!!");
-            }
-            age(item, current); //For Stats
-        }
-        return map;
-    }
-
-    public void drainFromBackup(Set<Long> itemIdSet) {
-        for (Long itemId: itemIdSet){
-            pollBackup(itemId);
-        }
-        dataMap.clear();
-    }
-
-    public int size() {
-        return getItemQueue().size(); //TODO check max size
-    }
-
-    public Map<Long, Data> clear() {
-        if (store.isEnabled()) {
-            try {
-                store.deleteAll(itemMap.keySet());
-            } catch (Exception e) {
-                throw new HazelcastException(e);
-            }
-        }
-        long current = Clock.currentTimeMillis();
-        LinkedHashMap<Long, Data> map = new LinkedHashMap<Long, Data>(itemMap.size());
-        for (QueueItem item : itemMap.values()) {
-            dataMap.put(item.getItemId(), item.getData());
-            age(item, current); // For stats
-        }
-        getItemQueue().clear();
-        itemMap.clear();
-        dataMap.clear();
-        return map;
-    }
-
-    public void clearBackup(Set<Long> itemIdSet) {
-        drainFromBackup(itemIdSet);
+        return item.getData();
+    }
+
+    public void pollBackup() {
+        QueueItem item = itemQueue.poll();
+        age(item, Clock.currentTimeMillis());//For Stats
     }
 
     /**
@@ -379,7 +251,7 @@
      * This method does not trigger store load.
      */
     public long remove(Data data) {
-        Iterator<QueueItem> iter = getItemQueue().iterator();
+        Iterator<QueueItem> iter = itemQueue.iterator();
         while (iter.hasNext()) {
             QueueItem item = iter.next();
             if (data.equals(item.getData())) {
@@ -387,11 +259,10 @@
                     try {
                         store.delete(item.getItemId());
                     } catch (Exception e) {
-                        throw new HazelcastException(e);
+                        throw new RetryableHazelcastException(e);
                     }
                 }
                 iter.remove();
-                itemMap.remove(item.getItemId());
                 age(item, Clock.currentTimeMillis()); //For Stats
                 return item.getItemId();
             }
@@ -400,7 +271,30 @@
     }
 
     public void removeBackup(long itemId) {
-        itemMap.remove(itemId);
+        Iterator<QueueItem> iter = itemQueue.iterator();
+        while (iter.hasNext()) {
+            QueueItem item = iter.next();
+            if (item.getItemId() == itemId) {
+                iter.remove();
+                age(item, Clock.currentTimeMillis()); //For Stats
+                return;
+            }
+        }
+    }
+
+    public QueueItem peek() {
+        QueueItem item = itemQueue.peek();
+        if (item == null) {
+            return null;
+        }
+        if (store.isEnabled() && item.getData() == null) {
+            try {
+                load(item);
+            } catch (Exception e) {
+                throw new RetryableHazelcastException(e);
+            }
+        }
+        return item;
     }
 
     /**
@@ -411,25 +305,96 @@
         for (Data data : dataSet) {
             set.add(new QueueItem(this, -1, data));
         }
-        return getItemQueue().containsAll(set);
+        return itemQueue.containsAll(set);
     }
 
     /**
      * This method triggers store load.
      */
     public List<Data> getAsDataList() {
-        List<Data> dataList = new ArrayList<Data>(getItemQueue().size());
-        for (QueueItem item : getItemQueue()) {
+        List<Data> dataList = new ArrayList<Data>(itemQueue.size());
+        for (QueueItem item : itemQueue) {
             if (store.isEnabled() && item.getData() == null) {
                 try {
                     load(item);
                 } catch (Exception e) {
-                    throw new HazelcastException(e);
+                    throw new RetryableHazelcastException(e);
                 }
             }
             dataList.add(item.getData());
         }
         return dataList;
+    }
+
+    public Collection<Data> drain(int maxSize) {
+        if (maxSize < 0 || maxSize > itemQueue.size()) {
+            maxSize = itemQueue.size();
+        }
+        LinkedHashMap<Long, Data> map = new LinkedHashMap<Long, Data>(maxSize);
+        Iterator<QueueItem> iter = itemQueue.iterator();
+        for (int i = 0; i < maxSize; i++) {
+            QueueItem item = iter.next();
+            if (store.isEnabled() && item.getData() == null) {
+                try {
+                    load(item);
+                } catch (Exception e) {
+                    throw new RetryableHazelcastException(e);
+                }
+            }
+            map.put(item.getItemId(), item.getData());
+        }
+        if (store.isEnabled()) {
+            try {
+                store.deleteAll(map.keySet());
+            } catch (Exception e) {
+                throw new RetryableHazelcastException(e);
+            }
+        }
+        long current = Clock.currentTimeMillis();
+        for (int i = 0; i < maxSize; i++) {
+            QueueItem item = itemQueue.poll();
+            age(item, current); //For Stats
+        }
+        return map.values();
+    }
+
+    public void drainFromBackup(int maxSize) {
+        if (maxSize < 0) {
+            clearBackup();
+            return;
+        }
+        if (maxSize > itemQueue.size()) {
+            maxSize = itemQueue.size();
+        }
+        for (int i = 0; i < maxSize; i++) {
+            pollBackup();
+        }
+
+    }
+
+    public void addAll(Collection<Data> dataList) {
+        Map<Long, Data> dataMap = new HashMap<Long, Data>(dataList.size());
+        for (Data data : dataList) {
+            QueueItem item = offerBackup(data);
+            dataMap.put(item.getItemId(), data);
+        }
+        if (store.isEnabled()) {
+            try {
+                store.storeAll(dataMap);
+            } catch (Exception e) {
+                for (int i = 0; i < dataList.size(); i++) {
+                    itemQueue.poll();
+                    idGen--;
+                }
+                throw new RetryableHazelcastException(e);
+            }
+        }
+    }
+
+    public void addAllBackup(Collection<Data> dataList) {
+        for (Data data : dataList) {
+            offerBackup(data);
+        }
     }
 
     /**
@@ -437,12 +402,12 @@
      */
     public Map<Long, Data> compareAndRemove(Collection<Data> dataList, boolean retain) {
         LinkedHashMap<Long, Data> map = new LinkedHashMap<Long, Data>();
-        for (QueueItem item : getItemQueue()) {
+        for (QueueItem item : itemQueue) {
             if (item.getData() == null && store.isEnabled()) {
                 try {
                     load(item);
                 } catch (Exception e) {
-                    throw new HazelcastException(e);
+                    throw new RetryableHazelcastException(e);
                 }
             }
             boolean contains = dataList.contains(item.getData());
@@ -455,65 +420,40 @@
                 try {
                     store.deleteAll(map.keySet());
                 } catch (Exception e) {
-                    throw new HazelcastException(e);
-                }
-            }
-            Iterator<QueueItem> iter = getItemQueue().iterator();
+                    throw new RetryableHazelcastException(e);
+                }
+            }
+            Iterator<QueueItem> iter = itemQueue.iterator();
             long current = Clock.currentTimeMillis();
             while (iter.hasNext()) {
                 QueueItem item = iter.next();
                 if (map.containsKey(item.getItemId())) {
                     iter.remove();
-                    pollBackup(item.getItemId());
+                    age(item, current);
                 }
             }
         }
         return map;
     }
 
-    public void compareAndRemoveBackup(Set<Long> itemIdSet) {
-        drainFromBackup(itemIdSet);
-    }
-
-    private void load(QueueItem item) throws Exception {
-        int bulkLoad = store.getBulkLoad();
-        bulkLoad = Math.min(getItemQueue().size(), bulkLoad);
-        if (bulkLoad == 1) {
-            item.setData(store.load(item.getItemId()));
-        } else if (bulkLoad > 1) {
-            ListIterator<QueueItem> iter = getItemQueue().listIterator();
-            HashSet<Long> keySet = new HashSet<Long>(bulkLoad);
-            for (int i = 0; i < bulkLoad; i++) {
-                keySet.add(iter.next().getItemId());
-            }
-            Map<Long, Data> values = store.loadAll(keySet);
-            dataMap.putAll(values);
-            item.setData(getDataFromMap(item.getItemId()));
-        }
-    }
-
-    public boolean hasEnoughCapacity() {
-        return hasEnoughCapacity(1);
-    }
-
-    public boolean hasEnoughCapacity(int delta) {
-        return (getItemQueue().size() + delta) <= config.getMaxSize();
-    }
-
-    LinkedList<QueueItem> getItemQueue(){
-        if (itemQueue == null){
-            itemQueue = new LinkedList<QueueItem>();
-            if (!itemMap.isEmpty()){
-                List<QueueItem> values = new ArrayList<QueueItem>(itemMap.values());
-                Collections.sort(values);
-                itemQueue.addAll(values);
-            }
-        }
-        return itemQueue;
-    }
-
-    public Data getDataFromMap(long itemId) {
-        return dataMap.remove(itemId);
+    public void compareAndRemoveBackup(Set<Long> keySet) {
+        Iterator<QueueItem> iter = itemQueue.iterator();
+        long current = Clock.currentTimeMillis();
+        while (iter.hasNext()) {
+            QueueItem item = iter.next();
+            if (keySet.contains(item.getItemId())) {
+                iter.remove();
+                age(item, current);
+            }
+        }
+    }
+
+    public int getPartitionId() {
+        return partitionId;
+    }
+
+    public QueueConfig getConfig() {
+        return config;
     }
 
     public void setConfig(QueueConfig config, SerializationService serializationService) {
@@ -523,72 +463,48 @@
         store.setConfig(storeConfig);
     }
 
-    long nextId(){
-        return idGenerator++;
-    }
-
-    void setId(long itemId){
-        idGenerator = Math.max(itemId, idGenerator);
-    }
-
-    public QueueWaitNotifyKey getPollWaitNotifyKey() {
-        return pollWaitNotifyKey;
-    }
-
-    public QueueWaitNotifyKey getOfferWaitNotifyKey() {
-        return offerWaitNotifyKey;
-    }
-
-    public QueueConfig getConfig() {
-        return config;
-    }
-
-    public int getPartitionId() {
-        return partitionId;
-    }
-
-    private void age(QueueItem item, long currentTime){
-        long elapsed = currentTime - item.getCreationTime();
-        if (elapsed <= 0){
-            return;//elapsed time can not be a negative value, a system clock problem maybe. ignored
-        }
-        totalAgedCount++;
-        totalAge += elapsed;
-        if (minAge == 0){
-            minAge = elapsed;
-            maxAge = elapsed;
-        }
-        else {
-            minAge = Math.min(minAge, elapsed);
-            maxAge = Math.max(maxAge, elapsed);
-        }
-    }
-
-    public void setStats(LocalQueueStatsImpl stats){
-        stats.setMinAge(minAge);
-        minAge = 0;
-        stats.setMaxAge(maxAge);
-        maxAge = 0;
-        long totalAgeVal = totalAge;
-        totalAge = 0;
-        long totalAgedCountVal = totalAgedCount;
-        totalAgedCount = 0;
-        stats.setAveAge(totalAgeVal / totalAgedCountVal);
+    private void load(QueueItem item) throws Exception {
+        int bulkLoad = store.getBulkLoad();
+        bulkLoad = Math.min(itemQueue.size(), bulkLoad);
+        if (bulkLoad == 1) {
+            item.setData(store.load(item.getItemId()));
+        } else if (bulkLoad > 1) {
+            ListIterator<QueueItem> iter = itemQueue.listIterator();
+            HashSet<Long> keySet = new HashSet<Long>(bulkLoad);
+            for (int i = 0; i < bulkLoad; i++) {
+                keySet.add(iter.next().getItemId());
+            }
+            Map<Long, Data> values = store.loadAll(keySet);
+            dataMap.putAll(values);
+            item.setData(getDataFromMap(item.getItemId()));
+        }
+    }
+
+    public boolean hasEnoughCapacity() {
+        return checkBound(1);
+    }
+
+    public boolean checkBound(int delta) {
+        return (itemQueue.size() + delta) <= config.getMaxSize();
+    }
+
+    public Data getDataFromMap(long itemId) {
+        return dataMap.remove(itemId);
     }
 
     public void writeData(ObjectDataOutput out) throws IOException {
         out.writeInt(partitionId);
-        out.writeInt(getItemQueue().size());
-        for (QueueItem item : getItemQueue()) {
+        out.writeInt(itemQueue.size());
+        for (QueueItem item : itemQueue) {
             item.writeData(out);
         }
         out.writeInt(txOfferMap.size());
-        for (Map.Entry<String, List<QueueItem>> entry : txOfferMap.entrySet()) {
+        for (Map.Entry<String, List<QueueItem>> entry: txOfferMap.entrySet()){
             String txId = entry.getKey();
             out.writeUTF(txId);
             List<QueueItem> list = entry.getValue();
             out.writeInt(list.size());
-            for (QueueItem item : list) {
+            for (QueueItem item: list){
                 item.writeData(out);
             }
         }
@@ -611,11 +527,11 @@
         for (int j = 0; j < size; j++) {
             QueueItem item = new QueueItem(this);
             item.readData(in);
-            getItemQueue().offer(item);
-            setId(item.getItemId());
+            itemQueue.offer(item);
+            idGen++;
         }
         int offerMapSize = in.readInt();
-        for (int i = 0; i < offerMapSize; i++) {
+        for (int i=0; i<offerMapSize; i++){
             String txId = in.readUTF();
             int listSize = in.readInt();
             List<QueueItem> list = new ArrayList<QueueItem>(listSize);
@@ -639,7 +555,6 @@
             txPollMap.put(txId, list);
         }
     }
-<<<<<<< HEAD
 
     private void age(QueueItem item, long currentTime) {
         long elapsed = currentTime - item.getCreationTime();
@@ -676,6 +591,4 @@
     public QueueWaitNotifyKey getOfferWaitNotifyKey() {
         return offerWaitNotifyKey;
     }
-=======
->>>>>>> fa70f9f5
 }