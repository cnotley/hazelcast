--- conflicted
+++ resolved
@@ -19,7 +19,6 @@
 import com.hazelcast.client.spi.ClientProxy;
 import com.hazelcast.client.spi.EventHandler;
 import com.hazelcast.core.*;
-import com.hazelcast.map.client.MapDestroyRequest;
 import com.hazelcast.monitor.LocalQueueStats;
 import com.hazelcast.nio.serialization.Data;
 import com.hazelcast.queue.client.*;
@@ -244,11 +243,6 @@
     }
 
     protected void onDestroy() {
-<<<<<<< HEAD
-=======
-        MapDestroyRequest request = new MapDestroyRequest(name);
-        invoke(request);
->>>>>>> 534f5356
     }
 
     public String getName() {
