/*
 * Copyright (c) 2008-2023, Hazelcast, Inc. All Rights Reserved.
 *
 * Licensed under the Apache License, Version 2.0 (the "License");
 * you may not use this file except in compliance with the License.
 * You may obtain a copy of the License at
 *
 * http://www.apache.org/licenses/LICENSE-2.0
 *
 * Unless required by applicable law or agreed to in writing, software
 * distributed under the License is distributed on an "AS IS" BASIS,
 * WITHOUT WARRANTIES OR CONDITIONS OF ANY KIND, either express or implied.
 * See the License for the specific language governing permissions and
 * limitations under the License.
 */

package com.hazelcast.internal.tpcengine;

import com.hazelcast.internal.tpcengine.util.CircularQueue;

import static java.lang.Math.max;

/**
 * A first come first serve (FIFO) {@link TaskQueueScheduler}. So tasks
 * are added to a queue and the first task in the queue is picked. On yield
 * the task queue added to the end of the queue.
 * <p>
 * The time slice is calculated as by dividing the target latency by
 * the number of running taskQueues. To prevent very small time slices,
 * there is a lower bound using the {@code minGranularityNanos}.
 * <p>
 * The FcfsTaskQueueScheduler will be helpful to pinpoint problems:
 * <ol>
 *     <li>we can exclude the {@link CfsTaskQueueScheduler} if there is some
 *     scheduling problem and we have difficulties which component is the
 *     cause.</li>
 *     <li>we can exclude the overhead of the O(log(n)) complexity of the
 *     {@link CfsTaskQueueScheduler}. This will be useful for benchmarking so
 *     we can have a baseline to compare against.</li>
 * </ol>
 */
class FcfsTaskQueueScheduler implements TaskQueueScheduler {

    final CircularQueue<TaskQueue> runQueue;
    final int capacity;
    final long targetLatencyNanos;
    final long minGranularityNanos;
    int nrRunning;
    TaskQueue active;

    FcfsTaskQueueScheduler(int runQueueCapacity,
                           long targetLatencyNanos,
                           long minGranularityNanos) {
        this.runQueue = new CircularQueue<>(runQueueCapacity);
        this.capacity = runQueueCapacity;
        this.targetLatencyNanos = targetLatencyNanos;
        this.minGranularityNanos = minGranularityNanos;
    }

    @Override
<<<<<<< HEAD
=======
    public int capacity() {
        return capacity;
    }

    @Override
>>>>>>> f19c3bd4
    public int size() {
        return runQueue.size();
    }

    @Override
    public long timeSliceNanosActive() {
        assert active != null;

        long timeslice = targetLatencyNanos / nrRunning;
        return max(minGranularityNanos, timeslice);
    }

    @Override
    public TaskQueue pickNext() {
        assert active == null;

        active = runQueue.peek();
        return active;
    }

    @Override
    public void updateActive(long cpuTimeNanos) {
        active.actualRuntimeNanos += cpuTimeNanos;
    }

    @Override
    public void dequeueActive() {
        assert active != null;

        runQueue.poll();
        nrRunning--;
        active = null;
    }

    @Override
    public void yieldActive() {
        assert active != null;

        if (nrRunning > 1) {
            // if there is only one taskQueue in the runQueue, then there
            // is no need to remove and then add the item
            runQueue.poll();
            runQueue.add(active);
        }

        active = null;
    }

    @Override
    public void enqueue(TaskQueue taskQueue) {
        // the eventloop should control the number of created taskQueues
        assert nrRunning <= capacity;

        nrRunning++;
        taskQueue.runState = TaskQueue.RUN_STATE_RUNNING;
        runQueue.add(taskQueue);
    }
}<|MERGE_RESOLUTION|>--- conflicted
+++ resolved
@@ -58,14 +58,11 @@
     }
 
     @Override
-<<<<<<< HEAD
-=======
     public int capacity() {
         return capacity;
     }
 
     @Override
->>>>>>> f19c3bd4
     public int size() {
         return runQueue.size();
     }
