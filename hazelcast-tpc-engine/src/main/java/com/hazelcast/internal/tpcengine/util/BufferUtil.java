/*
 * Copyright (c) 2008-2023, Hazelcast, Inc. All Rights Reserved.
 *
 * Licensed under the Apache License, Version 2.0 (the "License");
 * you may not use this file except in compliance with the License.
 * You may obtain a copy of the License at
 *
 * http://www.apache.org/licenses/LICENSE-2.0
 *
 * Unless required by applicable law or agreed to in writing, software
 * distributed under the License is distributed on an "AS IS" BASIS,
 * WITHOUT WARRANTIES OR CONDITIONS OF ANY KIND, either express or implied.
 * See the License for the specific language governing permissions and
 * limitations under the License.
 */

package com.hazelcast.internal.tpcengine.util;

<<<<<<< HEAD
import sun.misc.Unsafe;

import java.lang.reflect.Field;
import java.nio.Buffer;
=======
>>>>>>> b2465988
import java.nio.ByteBuffer;

public final class BufferUtil {

    private static final Field ADDRESS;
    private static final Field CAPACITY;
    private static final long ADDRESS_OFFSET;
    private static final Unsafe UNSAFE = UnsafeLocator.UNSAFE;
    private static final int PAGE_SIZE = OS.pageSize();
    private static final long CAPACITY_OFFSET;

    static {
        try {
            ADDRESS = Buffer.class.getDeclaredField("address");
            CAPACITY = Buffer.class.getDeclaredField("capacity");
            ADDRESS_OFFSET = UNSAFE.objectFieldOffset(ADDRESS);
            CAPACITY_OFFSET = UNSAFE.objectFieldOffset(CAPACITY);
        } catch (Exception e) {
            throw new RuntimeException(e);
        }
    }

    private BufferUtil() {
    }

    public static ByteBuffer allocateDirect(int capacity, int alignment) {
        if (alignment < 0) {
            throw new IllegalArgumentException("alignment can't be smaller than 1");
        } else if (alignment == 1) {
            return ByteBuffer.allocateDirect(capacity);
        } else {
            long rawAddress = UNSAFE.allocateMemory(capacity + alignment);
            long address = toAlignedAddress(rawAddress, alignment);
            return newDirectByteBuffer(address, capacity);
        }
    }

    public static ByteBuffer newDirectByteBuffer(long address, int capacity) {
        ByteBuffer buffer = ByteBuffer.allocateDirect(0);
        UNSAFE.putLong(buffer, ADDRESS_OFFSET, address);
        UNSAFE.putInt(buffer, CAPACITY_OFFSET, capacity);
        buffer.limit(capacity);
        return buffer;
    }

    public static long addressOf(ByteBuffer byteBuffer) {
        if (!byteBuffer.isDirect()) {
            throw new IllegalArgumentException("Only direct bytebuffers allowed");
        }
        return UNSAFE.getLong(byteBuffer, ADDRESS_OFFSET);
    }

    public static long toPageAlignedAddress(long rawAddress) {
        if (rawAddress % PAGE_SIZE == 0) {
            return rawAddress;
        } else {
            return rawAddress - rawAddress % PAGE_SIZE + PAGE_SIZE;
        }
    }

    public static long toAlignedAddress(long rawAddress, int alignment) {
        if (rawAddress % alignment == 0) {
            return rawAddress;
        } else {
            return rawAddress - rawAddress % alignment + alignment;
        }
    }


    /**
     * Creates a debug String for te given ByteBuffer. Useful when debugging IO.
     * <p>
     * Do not remove even if this method isn't used.
     *
     * @param name       name of the ByteBuffer.
     * @param byteBuffer the ByteBuffer
     * @return the debug String
     */
    public static String toDebugString(String name, ByteBuffer byteBuffer) {
        return name + "(pos:" + byteBuffer.position() + " lim:" + byteBuffer.limit()
                + " remain:" + byteBuffer.remaining() + " cap:" + byteBuffer.capacity() + ")";
    }

    /**
     * Compacts or clears the buffer depending if bytes are remaining in the byte-buffer.
     *
     * @param bb the ByteBuffer
     */
    public static void compactOrClear(ByteBuffer bb) {
        if (bb.hasRemaining()) {
            bb.compact();
        } else {
            bb.clear();
        }
    }

     public static void put(ByteBuffer dst, ByteBuffer src) {
        if (src.remaining() <= dst.remaining()) {
            // there is enough space in the dst buffer to copy the src
            dst.put(src);
        } else {
            // there is not enough space in the dst buffer, so we need to
            // copy as much as we can.
            int srcOldLimit = src.limit();
            src.limit(src.position() + dst.remaining());
            dst.put(src);
            src.limit(srcOldLimit);
        }
    }

}<|MERGE_RESOLUTION|>--- conflicted
+++ resolved
@@ -16,13 +16,10 @@
 
 package com.hazelcast.internal.tpcengine.util;
 
-<<<<<<< HEAD
 import sun.misc.Unsafe;
 
 import java.lang.reflect.Field;
 import java.nio.Buffer;
-=======
->>>>>>> b2465988
 import java.nio.ByteBuffer;
 
 public final class BufferUtil {
