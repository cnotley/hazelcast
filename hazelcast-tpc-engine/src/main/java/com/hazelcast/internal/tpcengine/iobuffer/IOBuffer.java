--- conflicted
+++ resolved
@@ -118,15 +118,10 @@
         if (buff.remaining() < remaining) {
             int newCapacity = nextPowerOfTwo(buff.capacity() + remaining);
 
-<<<<<<< HEAD
-            ByteBuffer newBuffer = buff.hasArray() ? ByteBuffer.allocate(newCapacity) : ByteBuffer.allocateDirect(newCapacity);
-            upcast(buff).flip();
-=======
             ByteBuffer newBuffer = buff.hasArray()
                     ? ByteBuffer.allocate(newCapacity)
                     : ByteBuffer.allocateDirect(newCapacity);
             buff.flip();
->>>>>>> b2465988
             newBuffer.put(buff);
             buff = newBuffer;
         }
